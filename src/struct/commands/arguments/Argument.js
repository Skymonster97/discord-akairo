const { ArgumentMatches, ArgumentTypes } = require('../../../util/Constants');
const Flag = require('../Flag');
const { choice, intoCallable, isPromise } = require('../../../util/Util');

/**
 * Represents an argument for a command.
 * @param {Command} command - Command of the argument.
 * @param {ArgumentOptions} options - Options for the argument.
 */
class Argument {
    constructor(command, {
        match = ArgumentMatches.PHRASE,
        type = ArgumentTypes.STRING,
        flag = null,
        multipleFlags = false,
        index = null,
        unordered = false,
        limit = Infinity,
        prompt = null,
        default: defaultValue = null,
        otherwise = null,
        modifyOtherwise = null
    } = {}) {
        /**
         * The command this argument belongs to.
         * @type {Command}
         */
        this.command = command;

        /**
         * The method to match text.
         * @type {ArgumentMatch}
         */
        this.match = match;

        /**
         * The type to cast to or a function to use to cast.
         * @type {ArgumentType|ArgumentTypeCaster}
         */
        this.type = typeof type === 'function' ? type.bind(this) : type;

        /**
         * The string(s) to use for flag or option match.
         * @type {?string|string[]}
         */
        this.flag = flag;

        /**
         * Whether to process multiple option flags instead of just the first.
         * @type {boolean}
         */
        this.multipleFlags = Boolean(multipleFlags);

        /**
         * The index to start from.
         * @type {?number}
         */
        this.index = index;

        /**
         * Whether or not the argument is unordered.
         * @type {boolean|number|number[]}
         */
        this.unordered = unordered;

        /**
         * The amount of phrases to match for rest, separate, content, or text match.
         * @type {number}
         */
        this.limit = limit;

        /**
         * The prompt options.
         * @type {?ArgumentPromptOptions}
         */
        this.prompt = prompt;

        /**
         * The default value of the argument or a function supplying the default value.
         * @type {DefaultValueSupplier|any}
         */
        this.default = typeof defaultValue === 'function' ? defaultValue.bind(this) : defaultValue;

        /**
         * The content or function supplying the content sent when argument parsing fails.
         * @type {?StringResolvable|MessageOptions|MessageAdditions|OtherwiseContentSupplier}
         */
        this.otherwise = typeof otherwise === 'function' ? otherwise.bind(this) : otherwise;

        /**
         * Function to modify otherwise content.
         * @type {?OtherwiseContentModifier}
         */
        this.modifyOtherwise = modifyOtherwise;
    }

    /**
     * The client.
     * @type {AkairoClient}
     */
    get client() {
        return this.command.client;
    }

    /**
     * The command handler.
     * @type {CommandHandler}
     */
    get handler() {
        return this.command.handler;
    }

    /**
     * Processes the type casting and prompting of the argument for a phrase.
     * @param {Message} message - The message that called the command.
     * @param {string} phrase - The phrase to process.
     * @returns {Promise<Flag|any>}
     */
    async process(message, phrase) {
        const commandDefs = this.command.argumentDefaults;
        const handlerDefs = this.handler.argumentDefaults;
        const optional = choice(
            this.prompt && this.prompt.optional,
            commandDefs.prompt && commandDefs.prompt.optional,
            handlerDefs.prompt && handlerDefs.prompt.optional
        );

        const doOtherwise = async failure => {
            const otherwise = choice(
                this.otherwise,
                commandDefs.otherwise,
                handlerDefs.otherwise
            );

            const modifyOtherwise = choice(
                this.modifyOtherwise,
                commandDefs.modifyOtherwise,
                handlerDefs.modifyOtherwise
            );

            let text = await intoCallable(otherwise).call(this, message, { phrase, failure });
            if (Array.isArray(text)) {
                text = text.join('\n');
            }

            if (modifyOtherwise) {
                text = await modifyOtherwise.call(this, message, text, { phrase, failure });
                if (Array.isArray(text)) {
                    text = text.join('\n');
                }
            }

            if (text) {
                const sent = await message.channel.send(text);
                if (message.util) message.util.addMessage(sent);
            }

            return Flag.cancel();
        };

        if (!phrase && optional) {
            if (this.otherwise != null) {
                return doOtherwise(null);
            }

            return intoCallable(this.default)(message, { phrase, failure: null });
        }

        const res = await this.cast(message, phrase);
        if (Argument.isFailure(res)) {
            if (this.otherwise != null) {
                return doOtherwise(res);
            }

            if (this.prompt != null) {
                return this.collect(message, phrase, res);
            }

            return this.default == null
                ? res
                : intoCallable(this.default)(message, { phrase, failure: res });
        }

        return res;
    }

    /**
     * Casts a phrase to this argument's type.
     * @param {Message} message - Message that called the command.
     * @param {string} phrase - Phrase to process.
     * @returns {Promise<any>}
     */
    cast(message, phrase) {
        return Argument.cast(this.type, this.handler.resolver, message, phrase);
    }

    /**
     * Collects input from the user by prompting.
     * @param {Message} message - Message to prompt.
     * @param {string} [commandInput] - Previous input from command if there was one.
     * @param {any} [parsedInput] - Previous parsed input from command if there was one.
     * @returns {Promise<Flag|any>}
     */
    async collect(message, commandInput = '', parsedInput = null) {
        const promptOptions = {};
        Object.assign(promptOptions, this.handler.argumentDefaults.prompt);
        Object.assign(promptOptions, this.command.argumentDefaults.prompt);
        Object.assign(promptOptions, this.prompt || {});

        const isInfinite = promptOptions.infinite || (this.match === ArgumentMatches.SEPARATE && !commandInput);
        const additionalRetry = Number(Boolean(commandInput));
        const values = isInfinite ? [] : null;

        const getText = async (promptType, prompter, retryCount, inputMessage, inputPhrase, inputParsed) => {
            let text = await intoCallable(prompter).call(this, message, {
                retries: retryCount,
                infinite: isInfinite,
                message: inputMessage,
                phrase: inputPhrase,
                failure: inputParsed,
                options: promptOptions
            });

            if (Array.isArray(text)) {
                text = text.join('\n');
            }

            const modifier = {
                start: promptOptions.modifyStart,
                retry: promptOptions.modifyRetry,
                timeout: promptOptions.modifyTimeout,
                ended: promptOptions.modifyEnded,
                cancel: promptOptions.modifyCancel
            }[promptType];

            if (modifier) {
                text = await modifier.call(this, message, text, {
                    retries: retryCount,
                    infinite: isInfinite,
                    message: inputMessage,
                    phrase: inputPhrase,
                    failure: inputParsed,
                    options: promptOptions
                });

                if (Array.isArray(text)) {
                    text = text.join('\n');
                }
            }

            return text;
        };

        // eslint-disable-next-line complexity
        const promptOne = async (prevMessage, prevInput, prevParsed, retryCount) => {
            let sentStart;
            // This is either a retry prompt, the start of a non-infinite, or the start of an infinite.
            if (retryCount !== 1 || !isInfinite || !values.length) {
                const promptType = retryCount === 1 ? 'start' : 'retry';
                const prompter = retryCount === 1 ? promptOptions.start : promptOptions.retry;
                const startText = await getText(promptType, prompter, retryCount, prevMessage, prevInput, prevParsed);

                if (startText) {
                    sentStart = await (message.util || message.channel).send(startText);
                    if (message.util) {
                        message.util.setEditable(false);
                        message.util.setLastResponse(sentStart);
                        message.util.addMessage(sentStart);
                    }
                }
            }

            let input;
            try {
                input = (await message.channel.awaitMessages(m => m.author.id === message.author.id, {
                    max: 1,
                    time: promptOptions.time,
                    errors: ['time']
                })).first();

                if (message.util) message.util.addMessage(input);
            } catch (err) {
                const timeoutText = await getText('timeout', promptOptions.timeout, retryCount, prevMessage, prevInput, '');
                if (timeoutText) {
                    const sentTimeout = await message.channel.send(timeoutText);
                    if (message.util) message.util.addMessage(sentTimeout);
                }

                return Flag.cancel();
            }

            if (promptOptions.breakout) {
                const looksLike = await this.handler.parseCommand(input);
                if (looksLike && looksLike.command) return Flag.retry(input);
            }

            if (input.content.toLowerCase() === promptOptions.cancelWord.toLowerCase()) {
                const cancelText = await getText('cancel', promptOptions.cancel, retryCount, input, input.content, 'cancel');
                if (cancelText) {
                    const sentCancel = await message.channel.send(cancelText);
                    if (message.util) message.util.addMessage(sentCancel);
                }

                return Flag.cancel();
            }

            if (isInfinite && input.content.toLowerCase() === promptOptions.stopWord.toLowerCase()) {
                if (!values.length) return promptOne(input, input.content, null, retryCount + 1);
                return values;
            }

            const parsedValue = await this.cast(input, input.content);
            if (Argument.isFailure(parsedValue)) {
                if (retryCount <= promptOptions.retries) {
                    return promptOne(input, input.content, parsedValue, retryCount + 1);
                }

                const endedText = await getText('ended', promptOptions.ended, retryCount, input, input.content, 'stop');
                if (endedText) {
                    const sentEnded = await message.channel.send(endedText);
                    if (message.util) message.util.addMessage(sentEnded);
                }

                return Flag.cancel();
            }

            if (isInfinite) {
                values.push(parsedValue);
                const limit = promptOptions.limit;
                if (values.length < limit) return promptOne(message, input.content, parsedValue, 1);

                return values;
            }

            return parsedValue;
        };

        this.handler.addPrompt(message.channel, message.author);
        const returnValue = await promptOne(message, commandInput, parsedInput, 1 + additionalRetry);
        if (this.handler.commandUtil) {
            message.util.setEditable(false);
        }

        this.handler.removePrompt(message.channel, message.author);
        return returnValue;
    }

    /**
     * Casts a phrase to the specified type.
     * @param {ArgumentType|ArgumentTypeCaster} type - Type to use.
     * @param {TypeResolver} resolver - Type resolver to use.
     * @param {Message} message - Message that called the command.
     * @param {string} phrase - Phrase to process.
     * @returns {Promise<any>}
     */
    static async cast(type, resolver, message, phrase) {
        if (Array.isArray(type)) {
            for (const entry of type) {
                if (Array.isArray(entry)) {
                    if (entry.some(t => t.toLowerCase() === phrase.toLowerCase())) {
                        return entry[0];
                    }
                } else if (entry.toLowerCase() === phrase.toLowerCase()) {
                    return entry;
                }
            }

            return null;
        }

        if (typeof type === 'function') {
            let res = type(message, phrase);
            if (isPromise(res)) res = await res;
            return res;
        }

        if (type instanceof RegExp) {
            const match = phrase.match(type);
            if (!match) return null;

            const matches = [];

            if (type.global) {
                let matched;

                while ((matched = type.exec(phrase)) != null) {
                    matches.push(matched);
                }
            }

            return { match, matches };
        }

        if (resolver.type(type)) {
            let res = resolver.type(type).call(this, message, phrase);
            if (isPromise(res)) res = await res;
            return res;
        }

        return phrase || null;
    }

    /* eslint-disable no-invalid-this */
    /**
     * Creates a type from multiple types (union type).
     * The first type that resolves to a non-void value is used.
     * @param {...ArgumentType|ArgumentTypeCaster} types - Types to use.
     * @returns {ArgumentTypeCaster}
     */
    static union(...types) {
        return async function typeFn(message, phrase) {
            for (let entry of types) {
                if (typeof entry === 'function') entry = entry.bind(this);
                const res = await Argument.cast(entry, this.handler.resolver, message, phrase);
                if (!Argument.isFailure(res)) return res;
            }

            return null;
        };
    }

    /**
     * Creates a type from multiple types (product type).
     * Only inputs where each type resolves with a non-void value are valid.
     * @param {...ArgumentType|ArgumentTypeCaster} types - Types to use.
     * @returns {ArgumentTypeCaster}
     */
    static product(...types) {
        return async function typeFn(message, phrase) {
            const results = [];
            for (let entry of types) {
                if (typeof entry === 'function') entry = entry.bind(this);
                const res = await Argument.cast(entry, this.handler.resolver, message, phrase);
                if (Argument.isFailure(res)) return res;
                results.push(res);
            }

            return results;
        };
    }

    /**
     * Creates a type with extra validation.
     * If the predicate is not true, the value is considered invalid.
     * @param {ArgumentType|ArgumentTypeCaster} type - The type to use.
     * @param {ParsedValuePredicate} predicate - The predicate function.
     * @returns {ArgumentTypeCaster}
     */
    static validate(type, predicate) {
        return async function typeFn(message, phrase) {
            if (typeof type === 'function') type = type.bind(this);
            const res = await Argument.cast(type, this.handler.resolver, message, phrase);
            if (Argument.isFailure(res)) return res;
            if (!predicate.call(this, message, phrase, res)) return null;
            return res;
        };
    }

    /**
     * Creates a type where the parsed value must be within a range.
     * @param {ArgumentType|ArgumentTypeCaster} type - The type to use.
     * @param {number} min - Minimum value.
     * @param {number} max - Maximum value.
     * @param {boolean} [inclusive=false] - Whether or not to be inclusive on the upper bound.
     * @returns {ArgumentTypeCaster}
     */
    static range(type, min, max, inclusive = false) {
        return Argument.validate(type, (msg, p, x) => {
            /* eslint-disable-next-line valid-typeof */
            const o = typeof x === 'number' || typeof x === 'bigint'
                ? x
                : x.length != null
                    ? x.length
                    : x.size != null
                        ? x.size
                        : x;

            return o >= min && (inclusive ? o <= max : o < max);
        });
    }

    /**
     * Creates a type that is the left-to-right composition of the given types.
     * If any of the types fails, the entire composition fails.
     * @param {...ArgumentType|ArgumentTypeCaster} types - Types to use.
     * @returns {ArgumentTypeCaster}
     */
    static compose(...types) {
        return async function typeFn(message, phrase) {
            let acc = phrase;
            for (let entry of types) {
                if (typeof entry === 'function') entry = entry.bind(this);
                acc = await Argument.cast(entry, this.handler.resolver, message, acc);
                if (Argument.isFailure(acc)) return acc;
            }

            return acc;
        };
    }

    /**
     * Creates a type that is the left-to-right composition of the given types.
     * If any of the types fails, the composition still continues with the failure passed on.
     * @param {...ArgumentType|ArgumentTypeCaster} types - Types to use.
     * @returns {ArgumentTypeCaster}
     */
    static composeWithFailure(...types) {
        return async function typeFn(message, phrase) {
            let acc = phrase;
            for (let entry of types) {
                if (typeof entry === 'function') entry = entry.bind(this);
                acc = await Argument.cast(entry, this.handler.resolver, message, acc);
            }

            return acc;
        };
    }

    /**
     * Creates a type that parses as normal but also carries the original input.
     * Result is in an object `{ input, value }` and wrapped in `Flag.fail` when failed.
     * @param {ArgumentType|ArgumentTypeCaster} type - The type to use.
     * @returns {ArgumentTypeCaster}
     */
    static withInput(type) {
        return async function typeFn(message, phrase) {
            if (typeof type === 'function') type = type.bind(this);
            const res = await Argument.cast(type, this.handler.resolver, message, phrase);
            if (Argument.isFailure(res)) {
                return Flag.fail({ input: phrase, value: res });
            }

            return { input: phrase, value: res };
        };
    }

    /**
     * Creates a type that parses as normal but also tags it with some data.
     * Result is in an object `{ tag, value }` and wrapped in `Flag.fail` when failed.
     * @param {ArgumentType|ArgumentTypeCaster} type - The type to use.
     * @param {any} [tag] - Tag to add.
     * Defaults to the `type` argument, so useful if it is a string.
     * @returns {ArgumentTypeCaster}
     */
    static tagged(type, tag = type) {
        return async function typeFn(message, phrase) {
            if (typeof type === 'function') type = type.bind(this);
            const res = await Argument.cast(type, this.handler.resolver, message, phrase);
            if (Argument.isFailure(res)) {
                return Flag.fail({ tag, value: res });
            }

            return { tag, value: res };
        };
    }

    /**
     * Creates a type that parses as normal but also tags it with some data and carries the original input.
     * Result is in an object `{ tag, input, value }` and wrapped in `Flag.fail` when failed.
     * @param {ArgumentType|ArgumentTypeCaster} type - The type to use.
     * @param {any} [tag] - Tag to add.
     * Defaults to the `type` argument, so useful if it is a string.
     * @returns {ArgumentTypeCaster}
     */
    static taggedWithInput(type, tag = type) {
        return async function typeFn(message, phrase) {
            if (typeof type === 'function') type = type.bind(this);
            const res = await Argument.cast(type, this.handler.resolver, message, phrase);
            if (Argument.isFailure(res)) {
                return Flag.fail({ tag, input: phrase, value: res });
            }

            return { tag, input: phrase, value: res };
        };
    }

    /**
     * Creates a type from multiple types (union type).
     * The first type that resolves to a non-void value is used.
     * Each type will also be tagged using `tagged` with themselves.
     * @param {...ArgumentType|ArgumentTypeCaster} types - Types to use.
     * @returns {ArgumentTypeCaster}
     */
    static taggedUnion(...types) {
        return async function typeFn(message, phrase) {
            for (let entry of types) {
                entry = Argument.tagged(entry);
                const res = await Argument.cast(entry, this.handler.resolver, message, phrase);
                if (!Argument.isFailure(res)) return res;
            }

            return null;
        };
    }
    /* eslint-enable no-invalid-this */

    /**
     * Checks if something is null, undefined, or a fail flag.
     * @param {any} value - Value to check.
     * @returns {boolean}
     */
    static isFailure(value) {
        return value == null || Flag.is(value, 'fail');
    }
}

module.exports = Argument;

/**
 * Options for how an argument parses text.
 * @typedef {Object} ArgumentOptions
 * @prop {string} id - ID of the argument for use in the args object.
 * This does nothing inside an ArgumentGenerator.
 * @prop {ArgumentMatch} [match='phrase'] - Method to match text.
 * @prop {ArgumentType|ArgumentTypeCaster} [type='string'] - Type to cast to.
 * @prop {string|string[]} [flag] - The string(s) to use as the flag for flag or option match.
 * @prop {boolean} [multipleFlags=false] - Whether or not to have flags process multiple inputs.
 * For option flags, this works like the separate match; the limit option will also work here.
 * For flags, this will count the number of occurrences.
 * @prop {number} [index] - Index of phrase to start from.
 * Applicable to phrase, text, content, rest, or separate match only.
 * Ignored when used with the unordered option.
 * @prop {boolean|number|number[]} [unordered=false] - Marks the argument as unordered.
 * Each phrase is evaluated in order until one matches (no input at all means no evaluation).
 * Passing in a number forces evaluation from that index onwards.
 * Passing in an array of numbers forces evaluation on those indices only.
 * If there is a match, that index is considered used and future unordered args will not check that index again.
 * If there is no match, then the prompting or default value is used.
 * Applicable to phrase match only.
 * @prop {number} [limit=Infinity] - Amount of phrases to match when matching more than one.
 * Applicable to text, content, rest, or separate match only.
 * @prop {DefaultValueSupplier|any} [default=null] - Default value if no input or did not cast correctly.
 * If using a flag match, setting the default value to a non-void value inverses the result.
 * @prop {StringResolvable|MessageOptions|MessageAdditions|OtherwiseContentSupplier} [otherwise] - Text sent if argument parsing fails.
 * This overrides the `default` option and all prompt options.
 * @prop {OtherwiseContentModifier} [modifyOtherwise] - Function to modify otherwise content.
 * @prop {ArgumentPromptOptions} [prompt] - Prompt options for when user does not provide input.
 */

/**
 * Data passed to argument prompt functions.
 * @typedef {Object} ArgumentPromptData
 * @prop {number} retries - Amount of retries so far.
 * @prop {boolean} infinite - Whether the prompt is infinite or not.
 * @prop {Message} message - The message that caused the prompt.
 * @prop {string} phrase - The input phrase that caused the prompt if there was one, otherwise an empty string.
 * @prop {void|Flag} failure - The value that failed if there was one, otherwise null.
<<<<<<< HEAD
=======
 * @prop {ArgumentPromptOptions} options - Merged prompt data.
>>>>>>> a98029d0
 */

/**
 * A prompt to run if the user did not input the argument correctly.
 * Can only be used if there is not a default value (unless optional is true).
 * @typedef {Object} ArgumentPromptOptions
 * @prop {number} [retries=1] - Amount of retries allowed.
 * @prop {number} [time=30000] - Time to wait for input.
 * @prop {string} [cancelWord='cancel'] - Word to use for cancelling the command.
 * @prop {string} [stopWord='stop'] - Word to use for ending infinite prompts.
 * @prop {boolean} [optional=false] - Prompts only when argument is provided but was not of the right type.
 * @prop {boolean} [infinite=false] - Prompts forever until the stop word, cancel word, time limit, or retry limit.
 * Note that the retry count resets back to one on each valid entry.
 * The final evaluated argument will be an array of the inputs.
 * @prop {number} [limit=Infinity] - Amount of inputs allowed for an infinite prompt before finishing.
 * @prop {boolean} [breakout=true] - Whenever an input matches the format of a command, this option controls whether or not to cancel this command and run that command.
 * The command to be run may be the same command or some other command.
 * @prop {StringResolvable|MessageOptions|MessageAdditions|PromptContentSupplier} [start] - Text sent on start of prompt.
 * @prop {StringResolvable|MessageOptions|MessageAdditions|PromptContentSupplier} [retry] - Text sent on a retry (failure to cast type).
 * @prop {StringResolvable|MessageOptions|MessageAdditions|PromptContentSupplier} [timeout] - Text sent on collector time out.
 * @prop {StringResolvable|MessageOptions|MessageAdditions|PromptContentSupplier} [ended] - Text sent on amount of tries reaching the max.
 * @prop {StringResolvable|MessageOptions|MessageAdditions|PromptContentSupplier} [cancel] - Text sent on cancellation of command.
 * @prop {PromptContentModifier} [modifyStart] - Function to modify start prompts.
 * @prop {PromptContentModifier} [modifyRetry] - Function to modify retry prompts.
 * @prop {PromptContentModifier} [modifyTimeout] - Function to modify timeout messages.
 * @prop {PromptContentModifier} [modifyEnded] - Function to modify out of tries messages.
 * @prop {PromptContentModifier} [modifyCancel] - Function to modify cancel messages.
 */

/**
 * The method to match arguments from text.
 * - `phrase` matches by the order of the phrases inputted.
 * It ignores phrases that matches a flag.
 * - `flag` matches phrases that are the same as its flag.
 * The evaluated argument is either true or false.
 * - `option` matches phrases that starts with the flag.
 * The phrase after the flag is the evaluated argument.
 * - `rest` matches the rest of the phrases.
 * It ignores phrases that matches a flag.
 * It preserves the original whitespace between phrases and the quotes around phrases.
 * - `separate` matches the rest of the phrases and processes each individually.
 * It ignores phrases that matches a flag.
 * - `text` matches the entire text, except for the command.
 * It ignores phrases that matches a flag.
 * It preserves the original whitespace between phrases and the quotes around phrases.
 * - `content` matches the entire text as it was inputted, except for the command.
 * It preserves the original whitespace between phrases and the quotes around phrases.
 * - `restContent` matches the rest of the text as it was inputted.
 * It preserves the original whitespace between phrases and the quotes around phrases.
 * - `none` matches nothing at all and an empty string will be used for type operations.
 * @typedef {string} ArgumentMatch
 */

/**
 * The type that the argument should be cast to.
 * - `string` does not cast to any type.
 * - `lowercase` makes the input lowercase.
 * - `uppercase` makes the input uppercase.
 * - `charCodes` transforms the input to an array of char codes.
 * - `number` casts to a number.
 * - `integer` casts to an integer.
 * - `bigint` casts to a big integer.
 * - `url` casts to an `URL` object.
 * - `date` casts to a `Date` object.
 * - `color` casts a hex code to an integer.
 * - `commandAlias` tries to resolve to a command from an alias.
 * - `command` matches the ID of a command.
 * - `inhibitor` matches the ID of an inhibitor.
 * - `listener` matches the ID of a listener.
 *
 * Possible Discord-related types.
 * These types can be plural (add an 's' to the end) and a collection of matching objects will be used.
 * - `user` tries to resolve to a user.
 * - `member` tries to resolve to a member.
 * - `relevant` tries to resolve to a relevant user, works in both guilds and DMs.
 * - `channel` tries to resolve to a channel.
 * - `textChannel` tries to resolve to a text channel.
 * - `voiceChannel` tries to resolve to a voice channel.
 * - `role` tries to resolve to a role.
 * - `emoji` tries to resolve to a custom emoji.
 * - `guild` tries to resolve to a guild.
 *
 * Other Discord-related types:
 * - `message` tries to fetch a message from an ID within the channel.
 * - `guildMessage` tries to fetch a message from an ID within the guild.
 * - `relevantMessage` is a combination of the above, works in both guilds and DMs.
 * - `invite` tries to fetch an invite object from a link.
 * - `userMention` matches a mention of a user.
 * - `memberMention` matches a mention of a guild member.
 * - `channelMention` matches a mention of a channel.
 * - `roleMention` matches a mention of a role.
 * - `emojiMention` matches a mention of an emoji.
 *
 * An array of strings can be used to restrict input to only those strings, case insensitive.
 * The array can also contain an inner array of strings, for aliases.
 * If so, the first entry of the array will be used as the final argument.
 *
 * A regular expression can also be used.
 * The evaluated argument will be an object containing the `match` and `matches` if global.
 * @typedef {string|string[]|RegExp} ArgumentType
 */

/**
 * A function for processing some value to use as an argument.
 * This is mainly used in composing argument types.
 * @typedef {Function} ArgumentTypeCaster
 * @param {Message} message - Message that triggered the command.
 * @param {string} phrase - The user input.
 * @returns {Promise<any>}
 */

/**
 * Data passed to functions that run when things failed.
 * @typedef {Object} FailureData
 * @prop {string} phrase - The input phrase that failed if there was one, otherwise an empty string.
 * @prop {void|Flag} failure - The value that failed if there was one, otherwise null.
 */

/**
 * Defaults for argument options.
 * @typedef {Object} DefaultArgumentOptions
 * @prop {ArgumentPromptOptions} [prompt] - Default prompt options.
 * @prop {StringResolvable|MessageOptions|MessageAdditions|OtherwiseContentSupplier} [otherwise] - Default text sent if argument parsing fails.
 * @prop {OtherwiseContentModifier} [modifyOtherwise] - Function to modify otherwise content.
 */

/**
 * Function get the default value of the argument.
 * @typedef {Function} DefaultValueSupplier
 * @param {Message} message - Message that triggered the command.
 * @param {FailureData} data - Miscellaneous data.
 * @returns {any}
 */

/**
 * A function for validating parsed arguments.
 * @typedef {Function} ParsedValuePredicate
 * @param {Message} message - Message that triggered the command.
 * @param {string} phrase - The user input.
 * @param {any} value - The parsed value.
 * @returns {boolean}
 */

/**
 * A function modifying a prompt text.
 * @typedef {Function} OtherwiseContentModifier
 * @param {Message} message - Message that triggered the command.
 * @param {string|MessageEmbed|MessageAttachment|MessageAttachment[]|MessageOptions} text - Text to modify.
 * @param {FailureData} data - Miscellaneous data.
 * @returns {StringResolvable|MessageOptions|MessageAdditions|Promise<StringResolvable|MessageOptions|MessageAdditions>}
 */

/**
 * A function returning the content if argument parsing fails.
 * @typedef {Function} OtherwiseContentSupplier
 * @param {Message} message - Message that triggered the command.
 * @param {FailureData} data - Miscellaneous data.
 * @returns {StringResolvable|MessageOptions|MessageAdditions|Promise<StringResolvable|MessageOptions|MessageAdditions>}
 */

/**
 * A function modifying a prompt text.
 * @typedef {Function} PromptContentModifier
 * @param {Message} message - Message that triggered the command.
 * @param {string|MessageEmbed|MessageAttachment|MessageAttachment[]|MessageOptions} text - Text from the prompt to modify.
 * @param {ArgumentPromptData} data - Miscellaneous data.
 * @returns {StringResolvable|MessageOptions|MessageAdditions|Promise<StringResolvable|MessageOptions|MessageAdditions>}
 */

/**
 * A function returning text for the prompt.
 * @typedef {Function} PromptContentSupplier
 * @param {Message} message - Message that triggered the command.
 * @param {ArgumentPromptData} data - Miscellaneous data.
 * @returns {StringResolvable|MessageOptions|MessageAdditions|Promise<StringResolvable|MessageOptions|MessageAdditions>}
 */<|MERGE_RESOLUTION|>--- conflicted
+++ resolved
@@ -49,7 +49,7 @@
          * Whether to process multiple option flags instead of just the first.
          * @type {boolean}
          */
-        this.multipleFlags = Boolean(multipleFlags);
+        this.multipleFlags = multipleFlags;
 
         /**
          * The index to start from.
@@ -645,10 +645,7 @@
  * @prop {Message} message - The message that caused the prompt.
  * @prop {string} phrase - The input phrase that caused the prompt if there was one, otherwise an empty string.
  * @prop {void|Flag} failure - The value that failed if there was one, otherwise null.
-<<<<<<< HEAD
-=======
  * @prop {ArgumentPromptOptions} options - Merged prompt data.
->>>>>>> a98029d0
  */
 
 /**
@@ -748,7 +745,18 @@
  *
  * A regular expression can also be used.
  * The evaluated argument will be an object containing the `match` and `matches` if global.
- * @typedef {string|string[]|RegExp} ArgumentType
+ * @typedef {string|string[]} ArgumentType
+ */
+
+/**
+ * A function for processing user input to use as an argument.
+ * A void return value will use the default value for the argument or start a prompt.
+ * Any other truthy return value will be used as the evaluated argument.
+ * If returning a Promise, the resolved value will go through the above steps.
+ * @typedef {Function} ArgumentTypeCaster
+ * @param {Message} message - Message that triggered the command.
+ * @param {string} phrase - The user input.
+ * @returns {any}
  */
 
 /**
@@ -756,15 +764,15 @@
  * This is mainly used in composing argument types.
  * @typedef {Function} ArgumentTypeCaster
  * @param {Message} message - Message that triggered the command.
- * @param {string} phrase - The user input.
- * @returns {Promise<any>}
+ * @param {any} value - Some value.
+ * @returns {any}
  */
 
 /**
  * Data passed to functions that run when things failed.
  * @typedef {Object} FailureData
  * @prop {string} phrase - The input phrase that failed if there was one, otherwise an empty string.
- * @prop {void|Flag} failure - The value that failed if there was one, otherwise null.
+ * @param {void|Flag} failure - The value that failed if there was one, otherwise null.
  */
 
 /**
